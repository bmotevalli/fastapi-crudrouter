from os import environ

from github import Github
from github.GitRelease import GitRelease

<<<<<<< HEAD
GITHUB_REPOSITORY = environ.get("GITHUB_REPOSITORY")
GITHUB_TOKEN = environ.get("GH_TOKEN")
=======
GITHUB_REPOSITORY = environ.get('GITHUB_REPOSITORY', 'awtkns/fastapi-crudrouter')
GITHUB_TOKEN = environ.get('GITHUB_TOKEN') or environ.get('GH_TOKEN')
>>>>>>> 30ca4dcb
FILE_PATH = "docs/en/docs/releases.md"
COMMIT_MESSAGE = "🤖 auto update releases.md"

gh = Github(GITHUB_TOKEN)


def generate_header(r: GitRelease, separator: bool = False):
    header = ""
    if separator:
        header += "\n\n---\n"

    return (
        header
        + f"""
## [{r.title}]({r.html_url}){" { .releases } "}
{r.created_at.date()}
"""
    )


if __name__ == "__main__":
    repo = gh.get_repo(GITHUB_REPOSITORY)

<<<<<<< HEAD
    content = ""
=======
    new_content = ''
>>>>>>> 30ca4dcb
    first = False
    for r in repo.get_releases():
        if not r.draft:
            new_content += generate_header(r, first)
            new_content += r.body
            first = True

<<<<<<< HEAD
    contents = repo.get_contents(FILE_PATH)
    repo.update_file(
        contents.path, message=COMMIT_MESSAGE, content=content, sha=contents.sha
    )
=======
    file = repo.get_contents(FILE_PATH)
    old_content = file.decoded_content.decode()

    if new_content == old_content:
        print("No new release information, Skipping.")
    else:
        print("Uploading new release documentation")

        repo.update_file(
            file.path,
            message=COMMIT_MESSAGE,
            content=new_content,
            sha=file.sha,
        )
>>>>>>> 30ca4dcb
<|MERGE_RESOLUTION|>--- conflicted
+++ resolved
@@ -3,13 +3,8 @@
 from github import Github
 from github.GitRelease import GitRelease
 
-<<<<<<< HEAD
-GITHUB_REPOSITORY = environ.get("GITHUB_REPOSITORY")
-GITHUB_TOKEN = environ.get("GH_TOKEN")
-=======
 GITHUB_REPOSITORY = environ.get('GITHUB_REPOSITORY', 'awtkns/fastapi-crudrouter')
 GITHUB_TOKEN = environ.get('GITHUB_TOKEN') or environ.get('GH_TOKEN')
->>>>>>> 30ca4dcb
 FILE_PATH = "docs/en/docs/releases.md"
 COMMIT_MESSAGE = "🤖 auto update releases.md"
 
@@ -17,27 +12,20 @@
 
 
 def generate_header(r: GitRelease, separator: bool = False):
-    header = ""
+    header = ''
     if separator:
         header += "\n\n---\n"
 
-    return (
-        header
-        + f"""
+    return header + f"""
 ## [{r.title}]({r.html_url}){" { .releases } "}
 {r.created_at.date()}
 """
-    )
 
 
-if __name__ == "__main__":
+if __name__ == '__main__':
     repo = gh.get_repo(GITHUB_REPOSITORY)
 
-<<<<<<< HEAD
-    content = ""
-=======
     new_content = ''
->>>>>>> 30ca4dcb
     first = False
     for r in repo.get_releases():
         if not r.draft:
@@ -45,12 +33,6 @@
             new_content += r.body
             first = True
 
-<<<<<<< HEAD
-    contents = repo.get_contents(FILE_PATH)
-    repo.update_file(
-        contents.path, message=COMMIT_MESSAGE, content=content, sha=contents.sha
-    )
-=======
     file = repo.get_contents(FILE_PATH)
     old_content = file.decoded_content.decode()
 
@@ -64,5 +46,4 @@
             message=COMMIT_MESSAGE,
             content=new_content,
             sha=file.sha,
-        )
->>>>>>> 30ca4dcb
+        )