# This workflows will upload a Python Package using Twine when a release is created
# For more information see: https://help.github.com/en/actions/language-and-framework-guides/using-python-with-github-actions#publishing-to-package-registries

name: Upload Python Package

on:
  push:
    branches:
      - master

jobs:
  deploy:

    runs-on: ubuntu-latest

    steps:
    - uses: actions/checkout@v2
    - name: Set up Python
      uses: actions/setup-python@v2
<<<<<<< HEAD
=======
      with:
        python-version: '3.10'
>>>>>>> de8379e6
    - name: Bump Version
      env:
        TWINE_USERNAME: ${{ secrets.PYPI_USERNAME }}
        TWINE_PASSWORD: ${{ secrets.PYPI_PASSWORD }}
      if: github.event.pusher.name == 'awtkns' 
      run: |
       curl -s https://pypi.org/pypi/fastapi-crudrouter/json | grep -Eo '"version":"[0-9].[0-9][0-9]?.[0-9][0-9]?"' | grep -Eo "[0-9].[0-9][0-9]?.[0-9][0-9]?" > old
       grep -Eo '__version__ = "[0-9].[0-9][0-9]?.[0-9][0-9]?"' ./fastapi_crudrouter/_version.py | grep -Eo "[0-9].[0-9][0-9]?.[0-9][0-9]?" > new
       
       cat new
       cat old
       if cmp --silent new old; then
        echo --- SKIPPING VERSION BUMP ---
       else
        echo ---BUMPING VERSION---

        python -m pip install --upgrade pip
        pip install setuptools wheel twine

        python setup.py sdist bdist_wheel
        twine upload dist/*
       fi<|MERGE_RESOLUTION|>--- conflicted
+++ resolved
@@ -17,11 +17,8 @@
     - uses: actions/checkout@v2
     - name: Set up Python
       uses: actions/setup-python@v2
-<<<<<<< HEAD
-=======
       with:
         python-version: '3.10'
->>>>>>> de8379e6
     - name: Bump Version
       env:
         TWINE_USERNAME: ${{ secrets.PYPI_USERNAME }}
