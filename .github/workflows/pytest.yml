--- conflicted
+++ resolved
@@ -13,11 +13,7 @@
       matrix:
         python-version: [ 3.6, 3.7, 3.8, 3.9 ]
     env:
-<<<<<<< HEAD
-      POSTGRES_HOST: postgress
-=======
       POSTGRES_HOST: db
->>>>>>> 5149ff46
       POSTGRES_DB: test
       postgres_USER: postgress
       POSTGRES_PASSWORD: password
@@ -25,11 +21,6 @@
     services:
       postgres:
         image: postgres
-<<<<<<< HEAD
-        ports:
-          - 5432:5432
-=======
->>>>>>> 5149ff46
 
     steps:
     - uses: actions/checkout@v2
