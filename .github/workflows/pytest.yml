name: Python application

on:
  push:
    branches: [ master ]
  pull_request:
    branches: [ master ]

jobs:
  test:
    runs-on: ubuntu-latest
    strategy:
      matrix:
<<<<<<< HEAD
        python-version: [ "3.6", "3.7", "3.8", "3.9", "3.10", "3.11" ]
=======
        python-version: [ "3.7", "3.8", "3.9", "3.10" ]
>>>>>>> 3ad29073
    services:
      postgres:
        image: postgres
        env:
          POSTGRES_USER: postgres
          POSTGRES_PASSWORD: postgres
          POSTGRES_HOST: postgres
        ports:
          - 5432/tcp
        options: >-
          --health-cmd pg_isready
          --health-interval 10s
          --health-timeout 5s
          --health-retries 5

    steps:
    - uses: actions/checkout@v2
    - name: Set up Python ${{ matrix.python-version }}
      uses: actions/setup-python@v2
      with:
        python-version: ${{ matrix.python-version }}
    - name: Install dependencies
      run: |
        python -m pip install --upgrade pip
        pip install -r tests/dev.requirements.txt
    - name: Test with pytest
      env:
        POSTGRES_DB: test
        POSTGRES_USER: postgres
        POSTGRES_PASSWORD: postgres
        POSTGRES_HOST: localhost
        POSTGRES_PORT: ${{ job.services.postgres.ports[5432] }}
      run: |
        pytest<|MERGE_RESOLUTION|>--- conflicted
+++ resolved
@@ -11,11 +11,7 @@
     runs-on: ubuntu-latest
     strategy:
       matrix:
-<<<<<<< HEAD
-        python-version: [ "3.6", "3.7", "3.8", "3.9", "3.10", "3.11" ]
-=======
-        python-version: [ "3.7", "3.8", "3.9", "3.10" ]
->>>>>>> 3ad29073
+        python-version: [ "3.7", "3.8", "3.9", "3.10", "3.11" ]
     services:
       postgres:
         image: postgres
@@ -37,10 +33,13 @@
       uses: actions/setup-python@v2
       with:
         python-version: ${{ matrix.python-version }}
+    - name: Install poetry
+      uses: snok/install-poetry@v1
+      with:
+        virtualenvs-create: true
+        virtualenvs-in-project: true
     - name: Install dependencies
-      run: |
-        python -m pip install --upgrade pip
-        pip install -r tests/dev.requirements.txt
+      run: poetry install --no-interaction --no-root
     - name: Test with pytest
       env:
         POSTGRES_DB: test
@@ -49,4 +48,5 @@
         POSTGRES_HOST: localhost
         POSTGRES_PORT: ${{ job.services.postgres.ports[5432] }}
       run: |
+        source .venv/bin/activate
         pytest